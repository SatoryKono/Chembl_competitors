"""Text normalization utilities for chemical names."""

from __future__ import annotations

import logging
import re
import unicodedata
from typing import Dict, List, Tuple

logger = logging.getLogger(__name__)

# Tokens representing salts and mineral acids to strip early in processing
SALT_TOKENS = [
    "hydrochloride",
    "phosphate",
    "mesylate",
    "citrate",
    "tartrate",
    "acetate",
    "sulfate",
    "nitrate",
    "maleate",
    "fumarate",
    "oxalate",
    "sodium",
    "potassium",
    "calcium",
    "lithium",
    "HCl",
    "HBr",
    "HNO3",
    "H2SO4",
]

# Tokens representing hydrate forms and related descriptors
HYDRATE_TOKENS = [
    "monohydrate",
    "dihydrate",
    "trihydrate",
    "tetrahydrate",
    "pentahydrate",
    "hydrate",
    "anhydrous",
]

# Regex patterns for various flags
ISOTOPE_PATTERN = r"""
(?<!\w)
(?:
    \[\s*(?:3H|2H|D|T|13C|14C|15N|18F|32P|86Rb|125I)\s*\]
  | (?:3H|2H|13C|14C|15N|18F|32P|86Rb|125I|D|T)
  | d\d+
  | U-?13C
  | tritiated|deuterated
)
(?!\w)
"""

PATTERNS: Dict[str, re.Pattern[str]] = {
    "fluorophore": re.compile(
        r"""
        \b(
            FITC|
            FAM|
            Alexa(?:\s|-)?Fluor[\s-]?\d+|
            HiLyte(?:\s|-)?(?:Fluor)?[\s-]?\d+|
            DyLight[\s-]?\d+|
            CF[\s-]?\d+|
            Janelia(?:\s|-)?Fluor[\s-]?\d+|
            BODIPY(?:[-/][A-Za-z0-9/]+|\s(?:[A-Za-z]{1,3}|[0-9/]+)){0,2}|
            Cy\d+|
            Rhodamine|
            BHQ\d*|
            TRITC|
            DAPI|
            Texas\sRed|
            PE|
            PerCP|
            APC
        )\b
        """,
        re.IGNORECASE | re.VERBOSE,
    ),
<<<<<<< HEAD
    "isotope": re.compile(
        r"""
        (
            \[\s*\d{1,3}\s*[A-Z][a-z]?\s*\]                           # bracketed forms
            |(?<![A-Za-z0-9])(?:3H|2H|D|T|13C|14C|15N|18F|125I)(?![A-Za-z0-9]) # bare prefixes
            |\bd\d+\b                                                    # d-number deuteration
            |\b(?:deuterated|tritiated|U-?13C)\b                          # words
        )
        """,
        re.IGNORECASE | re.VERBOSE,
    ),
=======
    "isotope": re.compile(ISOTOPE_PATTERN, re.IGNORECASE | re.VERBOSE),
>>>>>>> f8ce0ac8
    "biotin": re.compile(r"\bbiotin(?:ylated)?\b", re.IGNORECASE),
    "salt": re.compile(
        r"\b(" + "|".join(map(re.escape, SALT_TOKENS)) + r")\b",
        re.IGNORECASE,
    ),
    "hydrate": re.compile(
        r"\b(" + "|".join(map(re.escape, HYDRATE_TOKENS)) + r")\b",
        re.IGNORECASE,
    ),
}

# Non-structural descriptor tokens to remove in two passes
NOISE_WORDS = [
    "solution",
    "soln",
    "aqueous",
    r"aq\.",
    "stock",
    "buffer",
    "USP",
    "EP",
    "ACS",
    "reagent",
    "analytical",
    "grade",
    "crystal(?:line)?",
    "powder",
    "PBS",
]
NOISE_WITH_ID = r"(?:lot|cat(?:alog)?|code|ref)[\s:_-]*\w+"
PURITY_PATTERN = r"≥?\s*\d{1,2}\s*%?\s*purity"
NOISE_REGEX = re.compile(
    rf"{NOISE_WITH_ID}|\b(?:{'|'.join(NOISE_WORDS)})\b|{PURITY_PATTERN}",
    re.IGNORECASE,
)

STOPWORDS = {"in", "of", "and"}

AA1 = set("ACDEFGHIKLMNPQRSTVWY")
AA3 = {
    "Ala",
    "Cys",
    "Asp",
    "Glu",
    "Phe",
    "Gly",
    "His",
    "Ile",
    "Lys",
    "Leu",
    "Met",
    "Asn",
    "Pro",
    "Gln",
    "Arg",
    "Ser",
    "Thr",
    "Val",
    "Trp",
    "Tyr",
}

# Keywords and patterns for oligonucleotide detection
OLIGO_KEYWORDS = [
    "oligo",
    "oligonucleotide",
    "primer",
    "probe",
    "aptamer",
    "sirna",
    "shrna",
    "mirna",
    "antisense",
    "aso",
    "morpholino",
    "pna",
    "lna",
    "grna",
    "sgrna",
    "crrna",
    "tracrrna",
    "ribo",
    "g-block",
    "gene fragment",
    "dna",
    "rna",
    "guide",
    "target",
    "protospacer",
    "pam",
]

NUCLEO_PATTERN = re.compile(r"\b[ACGTURYKMSWBDHVN]{8,}\b", re.IGNORECASE)
ROLE_PATTERN = re.compile(
    r"(sense|antisense|guide|tracrrna|crrna)[:\s]+([-ACGTURYKMSWBDHVN\s]+)",
    re.IGNORECASE,
)
SLASH_MOD_PATTERN = re.compile(r"/([^/]+)/")


def _has_oligo_signal(text: str) -> bool:
    """Return True if text contains oligonucleotide hints."""

    lower = text.lower()
    if re.search(r"\b(" + "|".join(map(re.escape, OLIGO_KEYWORDS)) + r")\b", lower):
        return True
    if SLASH_MOD_PATTERN.search(text):
        return True
    if NUCLEO_PATTERN.search(text):
        return True
    return False


def _flatten_oligo_flags(flags: Dict[str, object]) -> str:
    """Flatten oligo-related flags into a pipe-delimited string."""

    parts: List[str] = []
    if flags.get("oligo_type"):
        parts.append(f"oligo_type:{flags['oligo_type']}")
    for token in flags.get("oligo_mods", []) or []:
        parts.append(f"oligo_mod:{token}")
    for role in flags.get("oligo_roles", []) or []:
        parts.append(f"oligo_role:{role}")
    if "oligo_len_total" in flags:
        parts.append(f"oligo_len_total:{flags['oligo_len_total']}")
    return "|".join(parts)


def _flatten_flags(flags: Dict[str, List[str]]) -> str:
    """Flatten selected flag tokens into a pipe-delimited string."""

    order = [
        "fluorophore",
        "isotope",
        "biotin",
        "salt",
        "hydrate",
        "noise",
        "parenthetical",
    ]
    parts: List[str] = []
    for key in order:
        for token in flags.get(key, []):
            parts.append(f"{key}:{token}")
    return "|".join(parts)


def _unicode_normalize(text: str) -> str:
    """Apply Unicode normalization and basic whitespace fixes."""

    text = unicodedata.normalize("NFKC", text)
    text = text.replace("µ", "u")
    # Remove NBSP and zero-width spaces
    text = re.sub(r"[\u00A0\u200B\u200C\u200D\uFEFF]", "", text)
    text = re.sub(r"\s+", " ", text).strip()
    return text


def _fix_spacing(text: str) -> str:
    """Canonicalize spacing around common punctuation.

    The transformations are applied sequentially to mirror the specification
    in the user instructions. Only the listed punctuation characters are
    affected; other in-line punctuation remains untouched.
    """

    # 0) Normalize various dash characters to a simple hyphen
    text = re.sub(r"[\u2013\u2014\u2212]", "-", text)

    # 1) Remove spaces before closing brackets and after opening brackets
    text = re.sub(r"\s+([)\]\}])", r"\1", text)
    text = re.sub(r"([(\[\{])\s+", r"\1", text)

    # 2) Tighten connector punctuation
    text = re.sub(r"\s*-\s*", "-", text)
    text = re.sub(r"\s*/\s*", "/", text)
    text = re.sub(r"\s*:\s*", ":", text)
    text = re.sub(r"\s*\+\s*", "+", text)
    text = re.sub(r"\s*;\s*", "; ", text)

    # 3) Primes/apostrophes cling to adjacent tokens
    text = re.sub(r"\s*(['\u2032])\s*", r"\1", text)

    # 4) Commas: numeric enumerations keep tight format, lists get a space
    text = re.sub(r"(?<=\d)\s*,\s*(?=\d)", ",", text)
    text = re.sub(r"(?<!\d)\s*,\s*(?!\d)", ", ", text)
    text = re.sub(r",\s+([)\]\}])", r",\1", text)

    # 5) Remove space before trailing hyphens
    text = re.sub(r"\s+-\b", "-", text)

    # 6) Collapse repeated spaces and trim
    text = re.sub(r"\s{2,}", " ", text).strip()

    return text


def _remove_concentrations(text: str, flags: Dict[str, List[str]]) -> str:
    pattern = re.compile(
        r"\b\d+(?:\.\d+)?\s*(?:mM|M|uM|µM|nM|pM|%|mg/mL|mg\/mL|g/mL|mg|g|mL)\b",
        re.IGNORECASE,
    )
    matches = pattern.findall(text)
    if matches:
        flags.setdefault("noise", []).extend(matches)
        text = pattern.sub(" ", text)
    return text


def _remove_parenthetical(text: str, flags: Dict[str, List[str]]) -> str:
    pattern = re.compile(r"(\([^)]*\)|\[[^]]*\])")
    matches = pattern.findall(text)
    if matches:
        flags.setdefault("parenthetical", []).extend(matches)
        text = pattern.sub(" ", text)
    return text


def _detect_and_remove(text: str, key: str, flags: Dict[str, List[str]]) -> str:
    pattern = PATTERNS[key]
    matches = pattern.findall(text)
    if matches:
        flags.setdefault(key, []).extend(matches if isinstance(matches, list) else [matches])
        text = pattern.sub(" ", text)
    return text


def _remove_noise_descriptors(text: str, flags: Dict[str, List[str]]) -> str:
    """Remove non-structural descriptors inside and outside brackets."""

    def _log_noise(match: re.Match[str]) -> str:
        token = match.group(0)
        flags.setdefault("noise", []).append(token)
        return ""

    def _strip_bracket(match: re.Match[str]) -> str:
        inner = match.group(0)[1:-1]
        cleaned = NOISE_REGEX.sub(_log_noise, inner)
        cleaned = cleaned.strip(" ,;:-")
        if cleaned.lower() in STOPWORDS:
            cleaned = ""
        if cleaned:
            return cleaned
        flags.setdefault("parenthetical", []).append(match.group(0))
        return ""

    text = re.sub(r"\([^()]*\)|\[[^\[\]]*\]", _strip_bracket, text)
    text = NOISE_REGEX.sub(_log_noise, text)
    return text


def parse_oligo_segments(text: str, flags: Dict[str, List[str]]) -> Tuple[str, Dict[str, object], Dict[str, object]]:
    """Extract oligonucleotide sequences and modifications.

    Parameters
    ----------
    text:
        Raw text after Unicode and spacing normalization.
    flags:
        Global flags dictionary to populate with fluorophores/biotin markers
        found within modification tags.

    Returns
    -------
    cleaned_text, info, extra_flags
        ``cleaned_text`` has modification tokens removed so subsequent stages
        can operate on residual words. ``info`` captures parsed sequences and
        modification metadata. ``extra_flags`` carries oligo-specific flag
        entries to merge into the main ``flags`` mapping.
    """

    mods = {"five_prime": [], "three_prime": [], "internal": [], "backbone": "UNKNOWN"}
    sequences: List[Dict[str, object]] = []
    roles: List[str] = []
    orig_lower = text.lower()

    # Vendor-style modification tags /token/
    for token in SLASH_MOD_PATTERN.findall(text):
        lower = token.lower()
        if lower.startswith("5"):
            mod = token[1:]
            mods["five_prime"].append(mod)
            if "bio" in mod.lower():
                flags.setdefault("biotin", []).append(mod)
        elif lower.startswith("3"):
            mod = token[1:]
            mods["three_prime"].append(mod)
            if "bio" in mod.lower():
                flags.setdefault("biotin", []).append(mod)
        else:
            mods["internal"].append(token)
        if PATTERNS["fluorophore"].search(token):
            flags.setdefault("fluorophore", []).append(token)
        text = text.replace(f"/{token}/", " ")

    # Five-prime dash-style modifications e.g., 5'-FAM-
    def _five_dash(match: re.Match[str]) -> str:
        token = match.group(1)
        mods["five_prime"].append(token)
        if PATTERNS["fluorophore"].search(token):
            flags.setdefault("fluorophore", []).append(token)
        if token.lower().startswith("bio"):
            flags.setdefault("biotin", []).append(token)
        return ""

    text = re.sub(r"5['\u2032]?-(\w+)-", _five_dash, text)

    # Three-prime dash-style modifications e.g., -BHQ1-3'
    def _three_dash(match: re.Match[str]) -> str:
        token = match.group(1)
        if token:
            mods["three_prime"].append(token)
            if PATTERNS["fluorophore"].search(token):
                flags.setdefault("fluorophore", []).append(token)
            if token.lower().startswith("bio"):
                flags.setdefault("biotin", []).append(token)
        return ""

    text = re.sub(r"-(\w+)-3['\u2032]?", _three_dash, text)
    text = re.sub(r"5['\u2032]?|3['\u2032]?", "", text)

    # Backbone PS indicated by '*' or PS tokens
    if "*" in text or re.search(r"\bps\b", text, re.IGNORECASE):
        mods["backbone"] = "PS"
    else:
        mods["backbone"] = "PO"

    # Role-annotated sequences
    for match in ROLE_PATTERN.finditer(text):
        role = match.group(1).lower()
        seq_raw = match.group(2)
        seq = re.sub(r"[^ACGTURYKMSWBDHVN]", "", seq_raw).upper()
        if len(seq) >= 8:
            sequences.append({"role": role, "seq": seq, "length": len(seq)})
            roles.append(role)
        text = text.replace(match.group(0), " ")

    # Remaining sequences without explicit roles
    for seq_match in re.findall(r"[ACGTURYKMSWBDHVN*-]{8,}", text, re.IGNORECASE):
        seq = re.sub(r"[^ACGTURYKMSWBDHVN]", "", seq_match).upper()
        if len(seq) >= 8:
            role = "sense" if not roles else f"seq{len(roles)+1}"
            sequences.append({"role": role, "seq": seq, "length": len(seq)})
            roles.append(role)
        text = text.replace(seq_match, " ")

    total_len = sum(s["length"] for s in sequences)
    seq_concat = "".join(s["seq"] for s in sequences)
    has_u = "U" in seq_concat
    has_t = "T" in seq_concat
    base_type = "RNA" if has_u and not has_t else "DNA" if has_t and not has_u else "UNKNOWN"

    oligo_type = base_type
    if re.search(r"sirna", orig_lower) or ("sense" in roles and "antisense" in roles):
        oligo_type = "siRNA"
    elif re.search(r"grna|sgrna|crrna|tracrrna", orig_lower):
        oligo_type = "CRISPR"
    elif re.search(r"aso|antisense", orig_lower) or mods["backbone"] == "PS":
        oligo_type = "ASO"
    elif re.search(r"pna", orig_lower):
        oligo_type = "PNA"
    elif re.search(r"lna", orig_lower):
        oligo_type = "LNA"

    subtype = "NONE"
    if re.search(r"aptamer", orig_lower):
        subtype = "aptamer"
    elif re.search(r"primer", orig_lower):
        subtype = "primer"
    elif re.search(r"probe", orig_lower):
        subtype = "probe"

    info = {
        "type": oligo_type,
        "subtype": subtype,
        "sequences": sequences,
        "mods": mods,
    }

    extra_flags: Dict[str, object] = {
        "oligo": 1,
        "oligo_type": oligo_type,
        "oligo_mods": mods["five_prime"] + mods["three_prime"] + mods["internal"],
        "oligo_roles": roles,
        "oligo_len_total": total_len,
    }

    return text, info, extra_flags


def _cleanup(text: str) -> str:
    """Final whitespace and punctuation cleanup."""

    # Remove errant spaces around connectors that may appear after token removal
    text = _fix_spacing(text)
    # Fix decimals such as ``1 . 5`` -> ``1.5``
    text = re.sub(r"(?<=\d)\s*\.\s*(?=\d)", ".", text)
    text = re.sub(r"\s*\.\s*", ".", text)
    # Collapse multiple whitespace characters to single spaces
    text = re.sub(r"\s+", " ", text)
    # Re-run spacing fix in case the previous collapse introduced new gaps
    text = _fix_spacing(text)
    # Consolidate repeated connectors that may result from removals
    text = re.sub(r"([-/:+]){2,}", r"\1", text)
    # Drop leading/trailing punctuation and whitespace
    text = text.strip(" -/:,+")
    return text.strip()


def _detect_peptide(text: str) -> Tuple[str, Dict[str, str]]:
    """Detect peptide-like strings and return category and info."""

    lowered = text.lower()

    # polymer-style notation: poly-Glu:Tyr, poly (Glu, Tyr), poly Glu Tyr
    poly_match = re.search(
        r"\bpoly\b(?:\s*\(\s*|\s+|-)([A-Za-z]{1,3}(?:[,:\s-]+[A-Za-z]{1,3})*)\)?",
        text,
    )
    if poly_match:
        comp_tokens = [t for t in re.split(r"[,:\s-]+", poly_match.group(1)) if t]
        comp_clean = [t.lower() for t in comp_tokens]
        if comp_clean and all(
            t.upper() in AA1 or t[:1].upper() + t[1:].lower() in AA3
            for t in comp_clean
        ):
            return "peptide", {
                "type": "polymer",
                "composition": ":".join(comp_clean),
            }

    if re.search(r"\b(?:peptide|oligopeptide|polypeptide)\b", lowered):
        return "peptide", {"type": "aa_terms"}

    tokens = [t for t in re.split(r"[-:,\s]+", text) if t]
    protect = {"H", "AC", "BOC", "OH", "NH2"}
    tokens_clean = [t for t in tokens if t.upper() not in protect]
    if len(tokens_clean) >= 2:
        if all(t.upper() in AA1 for t in tokens_clean):
            return "peptide", {"type": "sequence_like"}
        if all(
            t[:1].upper() + t[1:].lower() in AA3 for t in tokens_clean if t
        ):
            return "peptide", {"type": "sequence_like"}
    return "small_molecule", {}


def normalize_name(name: str) -> Dict[str, object]:
    """Normalize a chemical name and extract flags.

    Parameters
    ----------
    name:
        Raw input chemical name.

    Returns
    -------
    dict
        Dictionary with normalized fields. By default ``search_name`` equals
        ``normalized_name``; if they differ an explanatory string is stored in
        ``search_override_reason``.
    """

    flags: Dict[str, List[str]] = {}
    text = _unicode_normalize(name)
    text = _fix_spacing(text)
    base_clean = text

    oligo_info: Dict[str, object] = {}
    if _has_oligo_signal(text):
        text, oligo_info, extra = parse_oligo_segments(text, flags)
        flags.update(extra)
        category = "oligonucleotide"
    else:
        category = "small_molecule"

    # Detect and remove common flagged tokens
    text = _detect_and_remove(text, "fluorophore", flags)
    text = _remove_concentrations(text, flags)
    for key in ["salt", "isotope", "biotin", "hydrate"]:
        text = _detect_and_remove(text, key, flags)
    text = _remove_noise_descriptors(text, flags)
    text = _cleanup(text)

    peptide_info: Dict[str, object] = {}
    if category != "oligonucleotide":
        category, peptide_info = _detect_peptide(text)

    status = ""
    flag_empty_after_clean = False
    if category != "oligonucleotide" and not text:
        text = _cleanup(base_clean)
        if not text:
            text = _cleanup(_unicode_normalize(name))
        status = "empty_after_clean"
        flag_empty_after_clean = True
        logger.warning("Name empty after cleaning; using fallback: %r", name)

    if category == "oligonucleotide":
        seqs = oligo_info.get("sequences", [])
        length = seqs[0]["length"] if seqs else 0
        typ = oligo_info.get("type", "unknown").lower()
        if typ == "sirna":
            normalized_name = f"sirna {length}mer sense/antisense"
        elif typ == "crispr":
            normalized_name = f"crispr grna {length}mer"
        else:
            normalized_name = f"{typ} {length}mer"
        normalized_name = normalized_name.strip()
        search_name = normalized_name
    else:
        normalized_name = _fix_spacing(text).lower()
        search_name = normalized_name

    removed_tokens_flat = _flatten_flags(flags)
    oligo_tokens_flat = _flatten_oligo_flags(flags)

    result = {
        "normalized_name": normalized_name,
        "search_name": search_name,
        "search_override_reason": "",
        "category": category,
        "peptide_info": peptide_info,
        "oligo_info": oligo_info,
        "flags": flags,
        "removed_tokens_flat": removed_tokens_flat,
        "oligo_tokens_flat": oligo_tokens_flat,
        "status": status,
        "flag_isotope": bool(flags.get("isotope")),
        "flag_fluorophore": bool(flags.get("fluorophore")),
        "flag_biotin": bool(flags.get("biotin")),
        "flag_salt": bool(flags.get("salt")),
        "flag_hydrate": bool(flags.get("hydrate")),
        "flag_oligo": bool(flags.get("oligo")),
        "flag_empty_after_clean": flag_empty_after_clean,
    }
    return result<|MERGE_RESOLUTION|>--- conflicted
+++ resolved
@@ -81,7 +81,6 @@
         """,
         re.IGNORECASE | re.VERBOSE,
     ),
-<<<<<<< HEAD
     "isotope": re.compile(
         r"""
         (
@@ -93,9 +92,6 @@
         """,
         re.IGNORECASE | re.VERBOSE,
     ),
-=======
-    "isotope": re.compile(ISOTOPE_PATTERN, re.IGNORECASE | re.VERBOSE),
->>>>>>> f8ce0ac8
     "biotin": re.compile(r"\bbiotin(?:ylated)?\b", re.IGNORECASE),
     "salt": re.compile(
         r"\b(" + "|".join(map(re.escape, SALT_TOKENS)) + r")\b",
